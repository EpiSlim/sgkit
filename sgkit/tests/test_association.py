import functools
import warnings
from typing import Any, Dict, List, Optional, Sequence, Tuple

import numpy as np
import pandas as pd
import pytest
import xarray as xr
from pandas import DataFrame
from xarray import Dataset

from sgkit.stats.association import gwas_linear_regression, linear_regression
from sgkit.typing import ArrayLike

with warnings.catch_warnings():
    warnings.simplefilter("ignore", DeprecationWarning)
    # Ignore: DeprecationWarning: Using or importing the ABCs from 'collections'
    # instead of from 'collections.abc' is deprecated since Python 3.3,
    # and in 3.9 it will stop working
    import statsmodels.api as sm
    from statsmodels.regression.linear_model import RegressionResultsWrapper


def _generate_test_data(
    n: int = 100,
    m: int = 10,
    p: int = 3,
    e_std: float = 0.001,
    b_zero_slice: Optional[slice] = None,
    seed: Optional[int] = 1,
) -> Tuple[ArrayLike, ArrayLike, ArrayLike, ArrayLike]:
    """Test data simulator for multiple variant associations to a continuous outcome

    Outcomes for each variant are simulated separately based on linear combinations
    of randomly generated fixed effect covariates as well as the variant itself.

    This does not add an intercept term in covariates.

    Parameters
    ----------
    n : int, optional
        Number of samples
    m : int, optional
        Number of variants
    p : int, optional
        Number of covariates
    e_std : float, optional
        Standard deviation for noise term
    b_zero_slice : slice
        Variant beta values to zero out, defaults to `slice(m // 2)`
        meaning that the first half will all be 0.
        Set to `slice(0)` to disable.

    Returns
    -------
    g : (n, m) array-like
        Simulated genotype dosage
    x : (n, p) array-like
        Simulated covariates
    bg : (m,) array-like
        Variant betas
    ys : (m, n) array-like
        Outcomes for each column in genotypes i.e. variant
    """
    if b_zero_slice is None:
        b_zero_slice = slice(m // 2)
    rs = np.random.RandomState(seed)
    g = rs.uniform(size=(n, m), low=0, high=2)
    x = rs.normal(size=(n, p))
    bg = rs.normal(size=m)
    bg[b_zero_slice or slice(m // 2)] = 0
    bx = rs.normal(size=p)
    e = rs.normal(size=n, scale=e_std)

    # Simulate y values using each variant independently
    ys = np.array([g[:, i] * bg[i] + x @ bx + e for i in range(m)])
    return g, x, bg, ys


def _generate_test_dataset(**kwargs: Any) -> Dataset:
    g, x, bg, ys = _generate_test_data(**kwargs)
    data_vars = {}
    data_vars["dosage"] = (["variants", "samples"], g.T)
    for i in range(x.shape[1]):
        data_vars[f"covar_{i}"] = (["samples"], x[:, i])
    for i in range(ys.shape[0]):
        # Traits are NOT multivariate simulations based on
        # values of multiple variants; they instead correspond
        # 1:1 with variants such that variant i has no causal
        # relationship with trait j where i != j
        data_vars[f"trait_{i}"] = (["samples"], ys[i])
    attrs = dict(beta=bg, n_trait=ys.shape[0], n_covar=x.shape[1])
    return xr.Dataset(data_vars, attrs=attrs)  # type: ignore[arg-type]


@pytest.fixture(scope="module")  # type: ignore[misc]
def ds() -> Dataset:
    return _generate_test_dataset()


def _sm_statistics(
    ds: Dataset, i: int, add_intercept: bool
) -> RegressionResultsWrapper:
    X = []
    # Make sure first independent variable is variant
    X.append(ds["dosage"].values[i])
    for v in [c for c in list(ds.keys()) if c.startswith("covar_")]:
        X.append(ds[v].values)
    if add_intercept:
        X.append(np.ones(ds.dims["samples"]))
    X = np.stack(X).T
    y = ds[f"trait_{i}"].values

    return sm.OLS(y, X, hasconst=True).fit()


def _get_statistics(
    ds: Dataset, add_intercept: bool, **kwargs: Any
) -> Tuple[DataFrame, DataFrame]:
    df_pred: List[Dict[str, Any]] = []
    df_true: List[Dict[str, Any]] = []
    for i in range(ds.dims["variants"]):
        dsr = gwas_linear_regression(
            ds,
            dosage="dosage",
            traits=[f"trait_{i}"],
            add_intercept=add_intercept,
            **kwargs,
        )
        res = _sm_statistics(ds, i, add_intercept)
        df_pred.append(
            dsr.to_dataframe()  # type: ignore[no-untyped-call]
            .rename(columns=lambda c: c.replace("variant/", ""))
            .iloc[i]
            .to_dict()
        )
        # First result in satsmodels RegressionResultsWrapper for
        # [t|p]values will correspond to variant (not covariate/intercept)
        df_true.append(dict(t_value=res.tvalues[0], p_value=res.pvalues[0]))
    return pd.DataFrame(df_pred), pd.DataFrame(df_true)


def test_gwas_linear_regression__validate_statistics(ds):
    # Validate regression statistics against statsmodels for
    # exact equality (within floating point tolerance)
    def validate(dfp: DataFrame, dft: DataFrame) -> None:
        # Validate results at a higher level, looking only for recapitulation
        # of more obvious inferences based on how the data was simulated
        np.testing.assert_allclose(dfp["beta"], ds.attrs["beta"], atol=1e-3)
        mid_idx = ds.dims["variants"] // 2
        assert np.all(dfp["p_value"].iloc[:mid_idx] > 0.05)
        assert np.all(dfp["p_value"].iloc[mid_idx:] < 0.05)

        # Validate more precisely against statsmodels results
        np.testing.assert_allclose(dfp["t_value"], dft["t_value"])
        np.testing.assert_allclose(dfp["p_value"], dft["p_value"])

    dfp, dft = _get_statistics(
        ds, covariates=["covar_0", "covar_1", "covar_2"], add_intercept=True
    )
    validate(dfp, dft)

    dfp, dft = _get_statistics(
        ds.assign(covar_3=("samples", np.ones(ds.dims["samples"]))),
        covariates=["covar_0", "covar_1", "covar_2", "covar_3"],
        add_intercept=False,
    )
    validate(dfp, dft)


def test_gwas_linear_regression__multi_trait(ds):
    def run(traits: Sequence[str]) -> Dataset:
        return gwas_linear_regression(
            ds,
            dosage="dosage",
            covariates=["covar_0"],
            traits=traits,
            add_intercept=True,
        )

    traits = [f"trait_{i}" for i in range(ds.attrs["n_trait"])]
    # Run regressions on individual traits and concatenate resulting statistics
    dfr_single = xr.concat([run([t]) for t in traits], dim="traits").to_dataframe()  # type: ignore[no-untyped-call]
    # Run regressions on all traits simulatenously
    dfr_multi: DataFrame = run(traits).to_dataframe()  # type: ignore[no-untyped-call]
    pd.testing.assert_frame_equal(dfr_single, dfr_multi)


<<<<<<< HEAD
def test_gwas_linear_regression__str_args(ds):
    fn = functools.partial(
        gwas_linear_regression, ds, dosage="dosage", add_intercept=False
    )
    res1 = fn(covariates="covar_0", traits="trait_0")
    res2 = fn(covariates=["covar_0"], traits=["trait_0"])
    xr.testing.assert_equal(res1, res2)  # type: ignore[no-untyped-call]


def test_gwas_linear_regression__raise_on_no_covars(ds):
    with pytest.raises(ValueError, match="At least one covariate must be provided"):
        gwas_linear_regression(
            ds, covariates=[], dosage="dosage", traits=["trait_0"], add_intercept=False
        )


def test_gwas_linear_regression__raise_on_no_traits(ds):
    with pytest.raises(ValueError, match="At least one trait must be provided"):
        gwas_linear_regression(
            ds, covariates=["covar_0"], dosage="dosage", traits=[], add_intercept=False
        )


def test_gwas_linear_regression__raise_on_non_2D_covar(ds):
    with pytest.raises(ValueError, match="All variables must have <= 2 dimensions"):
        covar = np.ones((ds.dims["samples"], 1, 1))
        ds = ds.assign(
            covar=xr.DataArray(covar, dims=("samples", "covars", "extra_for_error"))
        )
        gwas_linear_regression(
            ds,
            covariates=["covar"],
            dosage="dosage",
            traits=["trait_0"],
            add_intercept=False,
        )


def test_gwas_linear_regression__raise_on_non_2D_trait(ds):
    with pytest.raises(ValueError, match="All variables must have <= 2 dimensions"):
        trait = np.ones((ds.dims["samples"], 1, 1))
        ds = ds.assign(
            trait=xr.DataArray(trait, dims=("samples", "traits", "extra_for_error"))
        )
        gwas_linear_regression(
            ds,
            covariates=["covar_0"],
            dosage="dosage",
            traits=["trait"],
            add_intercept=False,
        )
=======
def test_gwas_linear_regression__scalar_vars(ds):
    res_scalar = gwas_linear_regression(
        ds, dosage="dosage", covariates="covar_0", traits="trait_0"
    )
    res_list = gwas_linear_regression(
        ds, dosage="dosage", covariates=["covar_0"], traits=["trait_0"]
    )
    xr.testing.assert_equal(res_scalar, res_list)  # type: ignore[no-untyped-call]
>>>>>>> 3de609f9


def test_linear_regression__raise_on_non_2D():
    XL = np.ones((10, 5, 1))  # Add 3rd dimension
    XC = np.ones((10, 5))
    Y = np.ones((10, 3))
    with pytest.raises(ValueError, match="All arguments must be 2D"):
        linear_regression(XL, XC, Y)


def test_linear_regression__raise_on_dof_lte_0():
    # Sample count too low relative to core covariate will cause
    # degrees of freedom to be zero
    XL = np.ones((2, 10))
    XC = np.ones((2, 5))
    Y = np.ones((2, 3))
    with pytest.raises(ValueError, match=r"Number of observations \(N\) too small"):
        linear_regression(XL, XC, Y)<|MERGE_RESOLUTION|>--- conflicted
+++ resolved
@@ -1,4 +1,3 @@
-import functools
 import warnings
 from typing import Any, Dict, List, Optional, Sequence, Tuple
 
@@ -186,59 +185,6 @@
     pd.testing.assert_frame_equal(dfr_single, dfr_multi)
 
 
-<<<<<<< HEAD
-def test_gwas_linear_regression__str_args(ds):
-    fn = functools.partial(
-        gwas_linear_regression, ds, dosage="dosage", add_intercept=False
-    )
-    res1 = fn(covariates="covar_0", traits="trait_0")
-    res2 = fn(covariates=["covar_0"], traits=["trait_0"])
-    xr.testing.assert_equal(res1, res2)  # type: ignore[no-untyped-call]
-
-
-def test_gwas_linear_regression__raise_on_no_covars(ds):
-    with pytest.raises(ValueError, match="At least one covariate must be provided"):
-        gwas_linear_regression(
-            ds, covariates=[], dosage="dosage", traits=["trait_0"], add_intercept=False
-        )
-
-
-def test_gwas_linear_regression__raise_on_no_traits(ds):
-    with pytest.raises(ValueError, match="At least one trait must be provided"):
-        gwas_linear_regression(
-            ds, covariates=["covar_0"], dosage="dosage", traits=[], add_intercept=False
-        )
-
-
-def test_gwas_linear_regression__raise_on_non_2D_covar(ds):
-    with pytest.raises(ValueError, match="All variables must have <= 2 dimensions"):
-        covar = np.ones((ds.dims["samples"], 1, 1))
-        ds = ds.assign(
-            covar=xr.DataArray(covar, dims=("samples", "covars", "extra_for_error"))
-        )
-        gwas_linear_regression(
-            ds,
-            covariates=["covar"],
-            dosage="dosage",
-            traits=["trait_0"],
-            add_intercept=False,
-        )
-
-
-def test_gwas_linear_regression__raise_on_non_2D_trait(ds):
-    with pytest.raises(ValueError, match="All variables must have <= 2 dimensions"):
-        trait = np.ones((ds.dims["samples"], 1, 1))
-        ds = ds.assign(
-            trait=xr.DataArray(trait, dims=("samples", "traits", "extra_for_error"))
-        )
-        gwas_linear_regression(
-            ds,
-            covariates=["covar_0"],
-            dosage="dosage",
-            traits=["trait"],
-            add_intercept=False,
-        )
-=======
 def test_gwas_linear_regression__scalar_vars(ds):
     res_scalar = gwas_linear_regression(
         ds, dosage="dosage", covariates="covar_0", traits="trait_0"
@@ -247,7 +193,6 @@
         ds, dosage="dosage", covariates=["covar_0"], traits=["trait_0"]
     )
     xr.testing.assert_equal(res_scalar, res_list)  # type: ignore[no-untyped-call]
->>>>>>> 3de609f9
 
 
 def test_linear_regression__raise_on_non_2D():
